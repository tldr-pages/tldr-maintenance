--- conflicted
+++ resolved
@@ -6,16 +6,11 @@
 import sys
 
 from pathlib import Path
-<<<<<<< HEAD
+from enum import Enum
 from _common import (
-    get_github_issue,
-    update_github_issue,
     get_datetime_pretty,
     strip_dynamic_content,
-)
-=======
-from enum import Enum
-from _common import (
+    create_github_issue,
     get_github_issue,
     update_github_issue,
     generate_github_link,
@@ -47,7 +42,6 @@
     MISSING_ENGLISH_PAGES = "missing English page(s)"
     MISSING_TRANSLATED_PAGES = "missing translated page(s)"
     LINT_ERRORS = "linter error(s)"
->>>>>>> 1fa8d39c
 
 
 def parse_log_file(path: Path) -> dict:
@@ -175,20 +169,14 @@
 
 
 def generate_dashboard(data):
-<<<<<<< HEAD
+    DETAILS_OPENING = "<details>\n"
+    DETAILS_CLOSING = "\n</details>\n"
+    
     markdown = "# Translation Dashboard Status\n\n"
     markdown += "<!-- __NOUPDATE__ -->\n"
     markdown += f"**Last updated:** {get_datetime_pretty()}\n"
     markdown += "<!-- __END_NOUPDATE__ -->\n"
-
     markdown += "## Overview\n"
-
-    overview = data["overview"]
-=======
-    DETAILS_OPENING = "<details>\n"
-    DETAILS_CLOSING = "\n</details>\n"
-    markdown = "# Translation Dashboard Status\n\n## Overview\n\n"
->>>>>>> 1fa8d39c
     markdown += "| Metric | Value |\n"
     markdown += "|--------|-------|\n"
 
