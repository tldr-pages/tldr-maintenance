--- conflicted
+++ resolved
@@ -12,11 +12,7 @@
 import re
 import json
 import subprocess
-<<<<<<< HEAD
-import re
-=======
 import urllib.parse
->>>>>>> 1fa8d39c
 
 
 class Colors(str, Enum):
@@ -217,7 +213,6 @@
     return result
 
 
-<<<<<<< HEAD
 def get_datetime_pretty():
     # Guarantee UTC to be fair to everyone, since we can't make this dynamic based on the browser's timezone
     date = datetime.now(timezone.utc)
@@ -240,7 +235,8 @@
         r"<!--\s*__NOUPDATE__(.|\n)*__END_NOUPDATE__\s*-->", re.MULTILINE
     )
     return re.sub(regex, "", markdown)
-=======
+
+
 def replace_characters_for_link(page):
     return str(
         page.replace("[", "\\[")
@@ -280,6 +276,3 @@
     filename = urllib.parse.quote(Path(page).name)
 
     page = replace_characters_for_link(page)
-
-    return f"[{page}](https://github.com/tldr-pages/tldr/new/main/{directory}?filename={filename})"
->>>>>>> 1fa8d39c
