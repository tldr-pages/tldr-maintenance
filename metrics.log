0 missing TLDR page(s) in check-pages/missing-tldr-commands.txt.
0 misplaced page(s) in check-pages/misplaced-pages.txt.
0 linter error(s) in check-pages/lint-errors.txt.
----------------------------------------------------------------------------------------------------
190 missing TLDR page(s) in check-pages.ar/missing-tldr-ar-commands.txt.
0 misplaced page(s) in check-pages.ar/misplaced-ar-pages.txt.
8 outdated page(s) based on number of commands in check-pages.ar/outdated-ar-pages-based-on-count.txt.
1 outdated page(s) based on the commands itself in check-pages.ar/outdated-ar-pages-based-on-contents.txt.
0 missing English page(s) in check-pages.ar/missing-english-ar-pages.txt.
4272 missing translated page(s) in check-pages.ar/missing-translated-ar-pages.txt.
0 linter error(s) in check-pages.ar/lint-errors-ar.txt.
----------------------------------------------------------------------------------------------------
2 missing TLDR page(s) in check-pages.bn/missing-tldr-bn-commands.txt.
0 misplaced page(s) in check-pages.bn/misplaced-bn-pages.txt.
2 outdated page(s) based on number of commands in check-pages.bn/outdated-bn-pages-based-on-count.txt.
3 outdated page(s) based on the commands itself in check-pages.bn/outdated-bn-pages-based-on-contents.txt.
0 missing English page(s) in check-pages.bn/missing-english-bn-pages.txt.
4432 missing translated page(s) in check-pages.bn/missing-translated-bn-pages.txt.
0 linter error(s) in check-pages.bn/lint-errors-bn.txt.
----------------------------------------------------------------------------------------------------
188 missing TLDR page(s) in check-pages.bs/missing-tldr-bs-commands.txt.
0 misplaced page(s) in check-pages.bs/misplaced-bs-pages.txt.
9 outdated page(s) based on number of commands in check-pages.bs/outdated-bs-pages-based-on-count.txt.
1 outdated page(s) based on the commands itself in check-pages.bs/outdated-bs-pages-based-on-contents.txt.
0 missing English page(s) in check-pages.bs/missing-english-bs-pages.txt.
4272 missing translated page(s) in check-pages.bs/missing-translated-bs-pages.txt.
0 linter error(s) in check-pages.bs/lint-errors-bs.txt.
----------------------------------------------------------------------------------------------------
189 missing TLDR page(s) in check-pages.ca/missing-tldr-ca-commands.txt.
0 misplaced page(s) in check-pages.ca/misplaced-ca-pages.txt.
14 outdated page(s) based on number of commands in check-pages.ca/outdated-ca-pages-based-on-count.txt.
10 outdated page(s) based on the commands itself in check-pages.ca/outdated-ca-pages-based-on-contents.txt.
0 missing English page(s) in check-pages.ca/missing-english-ca-pages.txt.
4198 missing translated page(s) in check-pages.ca/missing-translated-ca-pages.txt.
0 linter error(s) in check-pages.ca/lint-errors-ca.txt.
----------------------------------------------------------------------------------------------------
Skipping pages.cs since it only has 2 supported platform(s).
----------------------------------------------------------------------------------------------------
190 missing TLDR page(s) in check-pages.da/missing-tldr-da-commands.txt.
0 misplaced page(s) in check-pages.da/misplaced-da-pages.txt.
12 outdated page(s) based on number of commands in check-pages.da/outdated-da-pages-based-on-count.txt.
1 outdated page(s) based on the commands itself in check-pages.da/outdated-da-pages-based-on-contents.txt.
0 missing English page(s) in check-pages.da/missing-english-da-pages.txt.
4274 missing translated page(s) in check-pages.da/missing-translated-da-pages.txt.
0 linter error(s) in check-pages.da/lint-errors-da.txt.
----------------------------------------------------------------------------------------------------
152 missing TLDR page(s) in check-pages.de/missing-tldr-de-commands.txt.
0 misplaced page(s) in check-pages.de/misplaced-de-pages.txt.
42 outdated page(s) based on number of commands in check-pages.de/outdated-de-pages-based-on-count.txt.
65 outdated page(s) based on the commands itself in check-pages.de/outdated-de-pages-based-on-contents.txt.
0 missing English page(s) in check-pages.de/missing-english-de-pages.txt.
3861 missing translated page(s) in check-pages.de/missing-translated-de-pages.txt.
0 linter error(s) in check-pages.de/lint-errors-de.txt.
----------------------------------------------------------------------------------------------------
158 missing TLDR page(s) in check-pages.es/missing-tldr-es-commands.txt.
0 misplaced page(s) in check-pages.es/misplaced-es-pages.txt.
51 outdated page(s) based on number of commands in check-pages.es/outdated-es-pages-based-on-count.txt.
50 outdated page(s) based on the commands itself in check-pages.es/outdated-es-pages-based-on-contents.txt.
0 missing English page(s) in check-pages.es/missing-english-es-pages.txt.
3835 missing translated page(s) in check-pages.es/missing-translated-es-pages.txt.
0 linter error(s) in check-pages.es/lint-errors-es.txt.
----------------------------------------------------------------------------------------------------
0 missing TLDR page(s) in check-pages.fa/missing-tldr-fa-commands.txt.
0 misplaced page(s) in check-pages.fa/misplaced-fa-pages.txt.
9 outdated page(s) based on number of commands in check-pages.fa/outdated-fa-pages-based-on-count.txt.
2 outdated page(s) based on the commands itself in check-pages.fa/outdated-fa-pages-based-on-contents.txt.
0 missing English page(s) in check-pages.fa/missing-english-fa-pages.txt.
4427 missing translated page(s) in check-pages.fa/missing-translated-fa-pages.txt.
0 linter error(s) in check-pages.fa/lint-errors-fa.txt.
----------------------------------------------------------------------------------------------------
Skipping pages.fi since it only has 1 supported platform(s).
----------------------------------------------------------------------------------------------------
152 missing TLDR page(s) in check-pages.fr/missing-tldr-fr-commands.txt.
0 misplaced page(s) in check-pages.fr/misplaced-fr-pages.txt.
52 outdated page(s) based on number of commands in check-pages.fr/outdated-fr-pages-based-on-count.txt.
47 outdated page(s) based on the commands itself in check-pages.fr/outdated-fr-pages-based-on-contents.txt.
0 missing English page(s) in check-pages.fr/missing-english-fr-pages.txt.
3857 missing translated page(s) in check-pages.fr/missing-translated-fr-pages.txt.
0 linter error(s) in check-pages.fr/lint-errors-fr.txt.
----------------------------------------------------------------------------------------------------
175 missing TLDR page(s) in check-pages.hi/missing-tldr-hi-commands.txt.
0 misplaced page(s) in check-pages.hi/misplaced-hi-pages.txt.
17 outdated page(s) based on number of commands in check-pages.hi/outdated-hi-pages-based-on-count.txt.
6 outdated page(s) based on the commands itself in check-pages.hi/outdated-hi-pages-based-on-contents.txt.
0 missing English page(s) in check-pages.hi/missing-english-hi-pages.txt.
4169 missing translated page(s) in check-pages.hi/missing-translated-hi-pages.txt.
0 linter error(s) in check-pages.hi/lint-errors-hi.txt.
----------------------------------------------------------------------------------------------------
168 missing TLDR page(s) in check-pages.id/missing-tldr-id-commands.txt.
0 misplaced page(s) in check-pages.id/misplaced-id-pages.txt.
29 outdated page(s) based on number of commands in check-pages.id/outdated-id-pages-based-on-count.txt.
25 outdated page(s) based on the commands itself in check-pages.id/outdated-id-pages-based-on-contents.txt.
0 missing English page(s) in check-pages.id/missing-english-id-pages.txt.
4110 missing translated page(s) in check-pages.id/missing-translated-id-pages.txt.
0 linter error(s) in check-pages.id/lint-errors-id.txt.
----------------------------------------------------------------------------------------------------
143 missing TLDR page(s) in check-pages.it/missing-tldr-it-commands.txt.
0 misplaced page(s) in check-pages.it/misplaced-it-pages.txt.
118 outdated page(s) based on number of commands in check-pages.it/outdated-it-pages-based-on-count.txt.
47 outdated page(s) based on the commands itself in check-pages.it/outdated-it-pages-based-on-contents.txt.
0 missing English page(s) in check-pages.it/missing-english-it-pages.txt.
3855 missing translated page(s) in check-pages.it/missing-translated-it-pages.txt.
0 linter error(s) in check-pages.it/lint-errors-it.txt.
----------------------------------------------------------------------------------------------------
178 missing TLDR page(s) in check-pages.ja/missing-tldr-ja-commands.txt.
0 misplaced page(s) in check-pages.ja/misplaced-ja-pages.txt.
23 outdated page(s) based on number of commands in check-pages.ja/outdated-ja-pages-based-on-count.txt.
13 outdated page(s) based on the commands itself in check-pages.ja/outdated-ja-pages-based-on-contents.txt.
0 missing English page(s) in check-pages.ja/missing-english-ja-pages.txt.
4213 missing translated page(s) in check-pages.ja/missing-translated-ja-pages.txt.
0 linter error(s) in check-pages.ja/lint-errors-ja.txt.
----------------------------------------------------------------------------------------------------
148 missing TLDR page(s) in check-pages.ko/missing-tldr-ko-commands.txt.
0 misplaced page(s) in check-pages.ko/misplaced-ko-pages.txt.
51 outdated page(s) based on number of commands in check-pages.ko/outdated-ko-pages-based-on-count.txt.
27 outdated page(s) based on the commands itself in check-pages.ko/outdated-ko-pages-based-on-contents.txt.
0 missing English page(s) in check-pages.ko/missing-english-ko-pages.txt.
3973 missing translated page(s) in check-pages.ko/missing-translated-ko-pages.txt.
0 linter error(s) in check-pages.ko/lint-errors-ko.txt.
----------------------------------------------------------------------------------------------------
191 missing TLDR page(s) in check-pages.lo/missing-tldr-lo-commands.txt.
0 misplaced page(s) in check-pages.lo/misplaced-lo-pages.txt.
9 outdated page(s) based on number of commands in check-pages.lo/outdated-lo-pages-based-on-count.txt.
0 outdated page(s) based on the commands itself in check-pages.lo/outdated-lo-pages-based-on-contents.txt.
0 missing English page(s) in check-pages.lo/missing-english-lo-pages.txt.
4278 missing translated page(s) in check-pages.lo/missing-translated-lo-pages.txt.
0 linter error(s) in check-pages.lo/lint-errors-lo.txt.
----------------------------------------------------------------------------------------------------
187 missing TLDR page(s) in check-pages.ml/missing-tldr-ml-commands.txt.
0 misplaced page(s) in check-pages.ml/misplaced-ml-pages.txt.
13 outdated page(s) based on number of commands in check-pages.ml/outdated-ml-pages-based-on-count.txt.
2 outdated page(s) based on the commands itself in check-pages.ml/outdated-ml-pages-based-on-contents.txt.
0 missing English page(s) in check-pages.ml/missing-english-ml-pages.txt.
4261 missing translated page(s) in check-pages.ml/missing-translated-ml-pages.txt.
0 linter error(s) in check-pages.ml/lint-errors-ml.txt.
----------------------------------------------------------------------------------------------------
189 missing TLDR page(s) in check-pages.ne/missing-tldr-ne-commands.txt.
0 misplaced page(s) in check-pages.ne/misplaced-ne-pages.txt.
9 outdated page(s) based on number of commands in check-pages.ne/outdated-ne-pages-based-on-count.txt.
3 outdated page(s) based on the commands itself in check-pages.ne/outdated-ne-pages-based-on-contents.txt.
0 missing English page(s) in check-pages.ne/missing-english-ne-pages.txt.
4270 missing translated page(s) in check-pages.ne/missing-translated-ne-pages.txt.
0 linter error(s) in check-pages.ne/lint-errors-ne.txt.
----------------------------------------------------------------------------------------------------
164 missing TLDR page(s) in check-pages.nl/missing-tldr-nl-commands.txt.
0 misplaced page(s) in check-pages.nl/misplaced-nl-pages.txt.
0 outdated page(s) based on number of commands in check-pages.nl/outdated-nl-pages-based-on-count.txt.
0 outdated page(s) based on the commands itself in check-pages.nl/outdated-nl-pages-based-on-contents.txt.
0 missing English page(s) in check-pages.nl/missing-english-nl-pages.txt.
4003 missing translated page(s) in check-pages.nl/missing-translated-nl-pages.txt.
0 linter error(s) in check-pages.nl/lint-errors-nl.txt.
----------------------------------------------------------------------------------------------------
186 missing TLDR page(s) in check-pages.no/missing-tldr-no-commands.txt.
0 misplaced page(s) in check-pages.no/misplaced-no-pages.txt.
9 outdated page(s) based on number of commands in check-pages.no/outdated-no-pages-based-on-count.txt.
2 outdated page(s) based on the commands itself in check-pages.no/outdated-no-pages-based-on-contents.txt.
0 missing English page(s) in check-pages.no/missing-english-no-pages.txt.
4264 missing translated page(s) in check-pages.no/missing-translated-no-pages.txt.
0 linter error(s) in check-pages.no/lint-errors-no.txt.
----------------------------------------------------------------------------------------------------
199 missing TLDR page(s) in check-pages.pl/missing-tldr-pl-commands.txt.
0 misplaced page(s) in check-pages.pl/misplaced-pl-pages.txt.
29 outdated page(s) based on number of commands in check-pages.pl/outdated-pl-pages-based-on-count.txt.
15 outdated page(s) based on the commands itself in check-pages.pl/outdated-pl-pages-based-on-contents.txt.
0 missing English page(s) in check-pages.pl/missing-english-pl-pages.txt.
4061 missing translated page(s) in check-pages.pl/missing-translated-pl-pages.txt.
0 linter error(s) in check-pages.pl/lint-errors-pl.txt.
----------------------------------------------------------------------------------------------------
142 missing TLDR page(s) in check-pages.pt_BR/missing-tldr-pt_BR-commands.txt.
0 misplaced page(s) in check-pages.pt_BR/misplaced-pt_BR-pages.txt.
64 outdated page(s) based on number of commands in check-pages.pt_BR/outdated-pt_BR-pages-based-on-count.txt.
46 outdated page(s) based on the commands itself in check-pages.pt_BR/outdated-pt_BR-pages-based-on-contents.txt.
0 missing English page(s) in check-pages.pt_BR/missing-english-pt_BR-pages.txt.
3739 missing translated page(s) in check-pages.pt_BR/missing-translated-pt_BR-pages.txt.
0 linter error(s) in check-pages.pt_BR/lint-errors-pt_BR.txt.
----------------------------------------------------------------------------------------------------
189 missing TLDR page(s) in check-pages.pt_PT/missing-tldr-pt_PT-commands.txt.
0 misplaced page(s) in check-pages.pt_PT/misplaced-pt_PT-pages.txt.
15 outdated page(s) based on number of commands in check-pages.pt_PT/outdated-pt_PT-pages-based-on-count.txt.
10 outdated page(s) based on the commands itself in check-pages.pt_PT/outdated-pt_PT-pages-based-on-contents.txt.
0 missing English page(s) in check-pages.pt_PT/missing-english-pt_PT-pages.txt.
4232 missing translated page(s) in check-pages.pt_PT/missing-translated-pt_PT-pages.txt.
0 linter error(s) in check-pages.pt_PT/lint-errors-pt_PT.txt.
----------------------------------------------------------------------------------------------------
Skipping pages.ro since it only has 1 supported platform(s).
----------------------------------------------------------------------------------------------------
174 missing TLDR page(s) in check-pages.ru/missing-tldr-ru-commands.txt.
0 misplaced page(s) in check-pages.ru/misplaced-ru-pages.txt.
17 outdated page(s) based on number of commands in check-pages.ru/outdated-ru-pages-based-on-count.txt.
17 outdated page(s) based on the commands itself in check-pages.ru/outdated-ru-pages-based-on-contents.txt.
0 missing English page(s) in check-pages.ru/missing-english-ru-pages.txt.
4187 missing translated page(s) in check-pages.ru/missing-translated-ru-pages.txt.
0 linter error(s) in check-pages.ru/lint-errors-ru.txt.
----------------------------------------------------------------------------------------------------
Skipping pages.sh since it only has 1 supported platform(s).
----------------------------------------------------------------------------------------------------
Skipping pages.sr since it only has 1 supported platform(s).
----------------------------------------------------------------------------------------------------
181 missing TLDR page(s) in check-pages.sv/missing-tldr-sv-commands.txt.
0 misplaced page(s) in check-pages.sv/misplaced-sv-pages.txt.
15 outdated page(s) based on number of commands in check-pages.sv/outdated-sv-pages-based-on-count.txt.
2 outdated page(s) based on the commands itself in check-pages.sv/outdated-sv-pages-based-on-contents.txt.
0 missing English page(s) in check-pages.sv/missing-english-sv-pages.txt.
4249 missing translated page(s) in check-pages.sv/missing-translated-sv-pages.txt.
0 linter error(s) in check-pages.sv/lint-errors-sv.txt.
----------------------------------------------------------------------------------------------------
183 missing TLDR page(s) in check-pages.ta/missing-tldr-ta-commands.txt.
0 misplaced page(s) in check-pages.ta/misplaced-ta-pages.txt.
0 outdated page(s) based on number of commands in check-pages.ta/outdated-ta-pages-based-on-count.txt.
0 outdated page(s) based on the commands itself in check-pages.ta/outdated-ta-pages-based-on-contents.txt.
0 missing English page(s) in check-pages.ta/missing-english-ta-pages.txt.
4107 missing translated page(s) in check-pages.ta/missing-translated-ta-pages.txt.
0 linter error(s) in check-pages.ta/lint-errors-ta.txt.
----------------------------------------------------------------------------------------------------
188 missing TLDR page(s) in check-pages.th/missing-tldr-th-commands.txt.
0 misplaced page(s) in check-pages.th/misplaced-th-pages.txt.
10 outdated page(s) based on number of commands in check-pages.th/outdated-th-pages-based-on-count.txt.
4 outdated page(s) based on the commands itself in check-pages.th/outdated-th-pages-based-on-contents.txt.
0 missing English page(s) in check-pages.th/missing-english-th-pages.txt.
4262 missing translated page(s) in check-pages.th/missing-translated-th-pages.txt.
0 linter error(s) in check-pages.th/lint-errors-th.txt.
----------------------------------------------------------------------------------------------------
176 missing TLDR page(s) in check-pages.tr/missing-tldr-tr-commands.txt.
0 misplaced page(s) in check-pages.tr/misplaced-tr-pages.txt.
37 outdated page(s) based on number of commands in check-pages.tr/outdated-tr-pages-based-on-count.txt.
26 outdated page(s) based on the commands itself in check-pages.tr/outdated-tr-pages-based-on-contents.txt.
0 missing English page(s) in check-pages.tr/missing-english-tr-pages.txt.
4042 missing translated page(s) in check-pages.tr/missing-translated-tr-pages.txt.
0 linter error(s) in check-pages.tr/lint-errors-tr.txt.
----------------------------------------------------------------------------------------------------
189 missing TLDR page(s) in check-pages.uk/missing-tldr-uk-commands.txt.
0 misplaced page(s) in check-pages.uk/misplaced-uk-pages.txt.
11 outdated page(s) based on number of commands in check-pages.uk/outdated-uk-pages-based-on-count.txt.
5 outdated page(s) based on the commands itself in check-pages.uk/outdated-uk-pages-based-on-contents.txt.
0 missing English page(s) in check-pages.uk/missing-english-uk-pages.txt.
4232 missing translated page(s) in check-pages.uk/missing-translated-uk-pages.txt.
0 linter error(s) in check-pages.uk/lint-errors-uk.txt.
----------------------------------------------------------------------------------------------------
Skipping pages.uz since it only has 1 supported platform(s).
----------------------------------------------------------------------------------------------------
140 missing TLDR page(s) in check-pages.zh/missing-tldr-zh-commands.txt.
0 misplaced page(s) in check-pages.zh/misplaced-zh-pages.txt.
81 outdated page(s) based on number of commands in check-pages.zh/outdated-zh-pages-based-on-count.txt.
69 outdated page(s) based on the commands itself in check-pages.zh/outdated-zh-pages-based-on-contents.txt.
0 missing English page(s) in check-pages.zh/missing-english-zh-pages.txt.
3769 missing translated page(s) in check-pages.zh/missing-translated-zh-pages.txt.
0 linter error(s) in check-pages.zh/lint-errors-zh.txt.
----------------------------------------------------------------------------------------------------
173 missing TLDR page(s) in check-pages.zh_TW/missing-tldr-zh_TW-commands.txt.
0 misplaced page(s) in check-pages.zh_TW/misplaced-zh_TW-pages.txt.
27 outdated page(s) based on number of commands in check-pages.zh_TW/outdated-zh_TW-pages-based-on-count.txt.
10 outdated page(s) based on the commands itself in check-pages.zh_TW/outdated-zh_TW-pages-based-on-contents.txt.
0 missing English page(s) in check-pages.zh_TW/missing-english-zh_TW-pages.txt.
4205 missing translated page(s) in check-pages.zh_TW/missing-translated-zh_TW-pages.txt.
0 linter error(s) in check-pages.zh_TW/lint-errors-zh_TW.txt.
----------------------------------------------------------------------------------------------------
Total missing TLDR commands: 239/346 - 69%
<<<<<<< HEAD
Total misplaced page(s): 0/15167 - 0%
Total outdated page(s) based on number of commands: 783/10681 - 7%
Total outdated page(s) based on the commands itself: 509/10681 - 4%
Total missing English page(s): 0/1911 - 0%
Total missing translated page(s): 123924/161496 - 76%
=======
Total misplaced page(s): 0/15182 - 0%
Total outdated page(s): 1292/10696 - 12%
Total missing English page(s): 0/1915 - 0%
Total missing translated page(s): 123909/161496 - 76%
>>>>>>> e2a635bb
Total lint error(s): 0<|MERGE_RESOLUTION|>--- conflicted
+++ resolved
@@ -255,16 +255,9 @@
 0 linter error(s) in check-pages.zh_TW/lint-errors-zh_TW.txt.
 ----------------------------------------------------------------------------------------------------
 Total missing TLDR commands: 239/346 - 69%
-<<<<<<< HEAD
 Total misplaced page(s): 0/15167 - 0%
 Total outdated page(s) based on number of commands: 783/10681 - 7%
 Total outdated page(s) based on the commands itself: 509/10681 - 4%
 Total missing English page(s): 0/1911 - 0%
 Total missing translated page(s): 123924/161496 - 76%
-=======
-Total misplaced page(s): 0/15182 - 0%
-Total outdated page(s): 1292/10696 - 12%
-Total missing English page(s): 0/1915 - 0%
-Total missing translated page(s): 123909/161496 - 76%
->>>>>>> e2a635bb
 Total lint error(s): 0